use std::collections::HashMap;

use serde::{Deserialize, Serialize};
use serde_json::Value;
use serde_repr::{Deserialize_repr, Serialize_repr};

use crate::utils::is_important;

#[derive(Debug, Serialize, Deserialize)]
#[serde(tag = "cmd")]
pub enum ClientMessage {
    Connect(Connect),
    Sync,
    LocationChecks(LocationChecks),
    LocationScouts(LocationScouts),
    StatusUpdate(StatusUpdate),
    Say(Say),
    GetDataPackage(GetDataPackage),
    Bounce(Bounce),
    Get(Get),
    Set(Set),
    SetNotify(SetNotify),
}

#[derive(Debug, Serialize, Deserialize)]
#[serde(tag = "cmd")]
pub enum ServerMessage {
    RoomInfo(RoomInfo),
    ConnectionRefused(ConnectionRefused),
    Connected(Connected),
    ReceivedItems(ReceivedItems),
    LocationInfo(LocationInfo),
    RoomUpdate(RoomUpdate),
    Print(Print),
    PrintJSON(PrintJSON),
    DataPackage(DataPackage),
    Bounced(Bounced),
    InvalidPacket(InvalidPacket),
    Retrieved(Retrieved),
    SetReply(SetReply),
}

#[derive(Clone, Debug, Serialize_repr, Deserialize_repr)]
#[repr(u16)]
pub enum Permission {
    Disabled = 0,
    Enabled = 1,
    Goal = 2,
    Auto = 6,
    AutoEnabled = 7,
}

#[derive(Clone, Debug, Serialize, Deserialize)]
pub struct NetworkVersion {
    pub major: i32,
    pub minor: i32,
    pub build: i32,
    pub class: String,
}

#[derive(Debug, Serialize, Deserialize)]
pub struct NetworkPlayer {
    pub team: i32,
    pub slot: i32,
    pub alias: String,
    pub name: String,
}

#[derive(Debug, Clone, Serialize, Deserialize, PartialEq, Eq, Hash)]
pub struct NetworkItem {
    pub item: i32,
    pub location: i32,
    pub player: i32,
    pub flags: i32,
}

#[derive(Debug, Serialize_repr, Deserialize_repr)]
#[repr(u16)]
pub enum SlotType {
    Spectator = 0,
    Player = 1,
    Group = 2,
}

#[derive(Debug, Serialize, Deserialize)]
pub struct NetworkSlot {
    pub name: String,
    pub game: String,
    pub r#type: SlotType,
    pub group_members: Vec<i32>,
}

pub fn network_version() -> NetworkVersion {
    NetworkVersion {
        major: 0,
        minor: 5,
        build: 0,
        class: "Version".to_string(),
    }
}

// REQUESTS

#[derive(Debug, Serialize, Deserialize)]
pub struct Connect {
    pub password: Option<String>,
    pub name: String,
    pub version: NetworkVersion,
    pub items_handling: Option<i32>,
    pub tags: Vec<String>,
    pub uuid: String,
    pub game: String,
    pub slot_data: bool,
}

#[derive(Debug, Serialize, Deserialize)]
pub struct ConnectUpdate {
    pub items_handling: i32,
    pub tags: Vec<String>,
}

#[derive(Debug, Serialize, Deserialize)]
pub struct LocationChecks {
    pub locations: Vec<i32>,
}

#[derive(Debug, Serialize, Deserialize)]
pub struct LocationScouts {
    pub locations: Vec<i32>,
    pub create_as_hint: i32,
}

#[derive(Debug, Serialize, Deserialize)]
pub struct StatusUpdate {
    pub status: ClientStatus,
}

#[derive(Debug, Serialize_repr, Deserialize_repr)]
#[repr(u16)]
pub enum ClientStatus {
    ClientUnknown = 0,
    ClientConnected = 5,
    ClientReady = 10,
    ClientPlaying = 20,
    ClientGoal = 30,
}

impl From<u16> for ClientStatus {
    fn from(value: u16) -> Self {
        match value {
            0 => ClientStatus::ClientUnknown,
            5 => ClientStatus::ClientConnected,
            10 => ClientStatus::ClientReady,
            20 => ClientStatus::ClientPlaying,
            30 => ClientStatus::ClientGoal,
            _ => panic!("Bad value provided for ClientStatus ({value})"),
        }
    }
}

#[derive(Debug, Serialize, Deserialize)]
pub struct Say {
    pub text: String,
}

#[derive(Debug, Serialize, Deserialize)]
pub struct GetDataPackage {
    #[serde(skip_serializing_if = "Option::is_none")]
    pub games: Option<Vec<String>>,
}

#[derive(Debug, Serialize, Deserialize)]
pub struct Bounce {
    pub games: Option<Vec<String>>,
    pub slots: Option<Vec<String>>,
    pub tags: Option<Vec<String>>,
    pub data: Value,
}

#[derive(Debug, Serialize, Deserialize)]
pub struct Get {
    pub keys: Vec<String>,
}

#[derive(Debug, Serialize, Deserialize)]
pub struct Set {
    pub key: String,
    pub default: Value,
    pub want_reply: bool,
    pub operations: Vec<DataStorageOperation>,
}

#[derive(Debug, Serialize, Deserialize)]
pub struct DataStorageOperation {
    pub replace: String, // TODO: enum-ify?
    pub value: Value,
}

#[derive(Debug, Serialize, Deserialize)]
pub struct SetNotify {
    pub keys: Vec<String>,
}

// RESPONSES

#[derive(Clone, Debug, Serialize, Deserialize)]
pub struct PermissionsMap {
    pub release: Permission,
    pub collect: Permission,
    pub remaining: Permission,
}

#[derive(Clone, Debug, Serialize, Deserialize)]
pub struct RoomInfo {
    pub version: NetworkVersion,
    pub generator_version: NetworkVersion,
    pub tags: Vec<String>,
    pub password: bool,
    pub permissions: PermissionsMap,
    pub hint_cost: i32,
    pub location_check_points: i32,
<<<<<<< HEAD
    pub games: Option<Vec<String>>,
=======
    pub games: Vec<String>,
    #[serde(default)]
    pub datapackage_versions: HashMap<String, i32>,
    #[serde(default)]
>>>>>>> a1194297
    pub datapackage_checksums: HashMap<String, String>,
    pub seed_name: String,
    pub time: f32,
}

#[derive(Debug, Serialize, Deserialize)]
pub struct ConnectionRefused {
    pub errors: Vec<String>,
}

#[derive(Debug, Serialize, Deserialize)]
pub struct Connected {
    pub team: i32,
    pub slot: i32,
    pub players: Vec<NetworkPlayer>,
    pub missing_locations: Vec<i32>,
    pub checked_locations: Vec<i32>,
    pub slot_data: Value,
    pub slot_info: HashMap<String, NetworkSlot>, // TODO: docs claim this is an int key. they are lying?
}

#[derive(Debug, Serialize, Deserialize)]
pub struct ReceivedItems {
    pub index: i32,
    pub items: Vec<NetworkItem>,
}

#[derive(Debug, Serialize, Deserialize)]
pub struct LocationInfo {
    pub locations: Vec<NetworkItem>,
}

#[derive(Debug, Serialize, Deserialize)]
pub struct RoomUpdate {
    // Copied from RoomInfo
    pub version: Option<NetworkVersion>,
    pub tags: Option<Vec<String>>,
    pub password: Option<bool>,
    pub permissions: Option<HashMap<String, Permission>>,
    pub hint_cost: Option<i32>,
    pub location_check_points: Option<i32>,
    pub games: Option<Vec<String>>,
    pub datapackage_versions: Option<HashMap<String, i32>>,
    pub datapackage_checksums: Option<HashMap<String, String>>,
    pub seed_name: Option<String>,
    pub time: Option<f32>,
    // Exclusive to RoomUpdate
    pub hint_points: Option<i32>,
    pub players: Option<Vec<NetworkPlayer>>,
    pub checked_locations: Option<Vec<i32>>,
    pub missing_locations: Option<Vec<i32>>,
}

#[derive(Debug, Serialize, Deserialize)]
pub struct Print {
    pub text: String,
}

#[derive(Debug, Serialize, Deserialize)]
pub struct PrintJSON {
    pub data: Vec<JSONMessagePart>,
    pub r#type: Option<String>,
    pub receiving: Option<i32>,
    pub item: Option<NetworkItem>,
    pub found: Option<bool>,
    pub countdown: Option<i32>,
}

#[derive(Debug, Clone, Serialize, Deserialize, PartialEq, Eq, Hash)]
pub struct HintData {
    pub receiving: i32,
    pub item: NetworkItem,
    pub found: bool,
    pub is_important: bool,
}

impl From<PrintJSON> for HintData {
    fn from(value: PrintJSON) -> Self {
        let item = value
            .item
            .expect("`item` field is required, but missing from PrintJSON packet");
        let is_important = is_important(item.flags);

        Self {
            receiving: value
                .receiving
                .expect("`receiving` field is required, but missing from PrintJSON packet"),
            item,
            found: value
                .found
                .expect("`found` field is required, but missing from PrintJSON packet"),
            is_important,
        }
    }
}

#[derive(Debug, Clone, Serialize, Deserialize, PartialEq, Eq, Hash)]
pub struct Hint {
    receiving_player: i32,
    finding_player: i32,
    location: i32,
    item: i32,
    found: bool,
    entrance: String,
    item_flags: i32,
}

impl From<Hint> for HintData {
    fn from(value: Hint) -> Self {
        let item = NetworkItem {
            item: value.item,
            location: value.location,
            player: value.finding_player,
            flags: value.item_flags,
        };

        Self {
            receiving: value.receiving_player,
            item,
            found: value.found,
            is_important: is_important(value.item_flags),
        }
    }
}

#[derive(Debug, Serialize, Deserialize)]
pub struct JSONMessagePart {
    pub r#type: Option<String>,
    pub text: Option<String>,
    pub color: Option<String>,
    pub flags: Option<i32>,
    pub player: Option<i32>,
}

#[derive(Debug, Serialize, Deserialize)]
pub struct DataPackage {
    pub data: DataPackageObject,
}

#[derive(Debug, Serialize, Deserialize)]
pub struct DataPackageObject {
    pub games: HashMap<String, GameData>,
}

#[derive(Debug, Serialize, Deserialize)]
pub struct GameData {
    pub item_name_to_id: HashMap<String, i32>,
    pub location_name_to_id: HashMap<String, i32>,
}

#[derive(Debug, Serialize, Deserialize)]
pub struct Bounced {
    pub games: Option<Vec<String>>,
    pub slots: Option<Vec<i32>>,
    pub tags: Option<Vec<String>>,
    pub data: Bounce,
}

#[derive(Debug, Serialize, Deserialize)]
pub struct InvalidPacket {
    pub r#type: String,
    pub original_cmd: Option<String>,
    pub text: String,
}

#[derive(Debug, Serialize, Deserialize)]
pub struct Retrieved {
    pub keys: HashMap<String, Value>,
}

#[derive(Debug, Serialize, Deserialize)]
pub struct SetReply {
    key: String,
    value: Value,
    original_value: Value,
}<|MERGE_RESOLUTION|>--- conflicted
+++ resolved
@@ -219,14 +219,7 @@
     pub permissions: PermissionsMap,
     pub hint_cost: i32,
     pub location_check_points: i32,
-<<<<<<< HEAD
-    pub games: Option<Vec<String>>,
-=======
-    pub games: Vec<String>,
-    #[serde(default)]
-    pub datapackage_versions: HashMap<String, i32>,
-    #[serde(default)]
->>>>>>> a1194297
+    pub games: Option<Vec<String>>,
     pub datapackage_checksums: HashMap<String, String>,
     pub seed_name: String,
     pub time: f32,
